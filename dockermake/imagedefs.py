# Copyright 2016 Autodesk Inc.
#
# Licensed under the Apache License, Version 2.0 (the "License");
# you may not use this file except in compliance with the License.
# You may obtain a copy of the License at
#
#     http://www.apache.org/licenses/LICENSE-2.0
#
# Unless required by applicable law or agreed to in writing, software
# distributed under the License is distributed on an "AS IS" BASIS,
# WITHOUT WARRANTIES OR CONDITIONS OF ANY KIND, either express or implied.
# See the License for the specific language governing permissions and
# limitations under the License.

from __future__ import print_function

from builtins import object

import os
from collections import OrderedDict
import yaml
import uuid
<<<<<<< HEAD
import jinja2
from future.utils import iteritems
=======
>>>>>>> 6d8ee501

import dockermake.step
from . import builds
from . import staging
from . import errors
from . import utils

RECOGNIZED_KEYS = set(
    (
        "requires build_directory build copy_from FROM description _sourcefile"
        " FROM_DOCKERFILE ignore ignorefile squash secret_files"
    ).split()
)
SPECIAL_FIELDS = set("_ALL_ _SOURCES_".split())


class ImageDefs(object):
    """ Stores and processes the image definitions
    """

    def __init__(self, makefile_path):
        self._sources = set()
        self.makefile_path = makefile_path
        print("Working directory: %s" % os.path.abspath(os.curdir))
        print("Copy cache directory: %s" % staging.TMPDIR)
        try:
            ymldefs, alltargets = self.parse_yaml(self.makefile_path)
        except errors.UserException:
            raise
        except Exception as exc:
            raise errors.ParsingFailure(
                "Failed to read file %s:\n" % self.makefile_path + str(exc)
            )

        self.ymldefs = ymldefs
        self.all_targets = alltargets
        self._external_dockerfiles = {}

    def parse_yaml(self, filename):
        # locate and verify the DockerMake.yml file
        fname = os.path.expanduser(filename)
        print("READING %s" % os.path.expanduser(fname))
        if fname in self._sources:
            raise errors.CircularSourcesError(
                "Circular _SOURCES_ in %s" % self.makefile_path
            )
        self._sources.add(fname)
<<<<<<< HEAD
        with open(fname, 'r') as yaml_file:
            yamldefs = yaml.load(yaml_file, Loader=yaml.FullLoader)
=======
        with open(fname, "r") as yaml_file:
            yamldefs = yaml.safe_load(yaml_file)
>>>>>>> 6d8ee501
        self._check_yaml_and_paths(filename, yamldefs)

        # Recursively read all steps in included files from the _SOURCES_ field and
        # store them in sourcedefs
        sourcedefs = {}
        for s in yamldefs.pop("_SOURCES_", []):
            src, _ = self.parse_yaml(s)  # ignore source's _ALL_ targets
            sourcedefs.update(src)

        # Now add the steps defined in this file
        sourcedefs.update(yamldefs)
        alltargets = sourcedefs.pop("_ALL_", [])

        return sourcedefs, alltargets

    @staticmethod
    def _check_yaml_and_paths(ymlfilepath, yamldefs):
        """ Checks YAML for errors and resolves all paths
        """
        relpath = os.path.relpath(ymlfilepath)
        if "/" not in relpath:
            relpath = "./%s" % relpath
        pathroot = os.path.abspath(os.path.dirname(ymlfilepath))

        for imagename, defn in yamldefs.items():
            if imagename == "_SOURCES_":
                yamldefs["_SOURCES_"] = [
                    os.path.relpath(_get_abspath(pathroot, p))
                    for p in yamldefs["_SOURCES_"]
                ]
                continue
            elif imagename in SPECIAL_FIELDS:
                continue

            for key in ("build_directory", "FROM_DOCKERFILE", "ignorefile"):
                if key in defn:
                    defn[key] = _get_abspath(pathroot, defn[key])

            if "copy_from" in defn:
                if not isinstance(defn["copy_from"], dict):
                    raise errors.ParsingFailure(
                        (
                            'Syntax error in file "%s": \n'
                            + 'The "copy_from" field in image definition "%s" is not \n'
                            "a key:value list."
                        )
                        % (ymlfilepath, imagename)
                    )
                for otherimg, value in defn.get("copy_from", {}).items():
                    if not isinstance(value, dict):
                        raise errors.ParsingFailure(
                            (
                                "Syntax error in field:\n"
                                '     %s . copy_from . %s\nin file "%s". \n'
                                'All entries must be of the form "sourcepath: destpath"'
                            )
                            % (imagename, otherimg, ymlfilepath)
                        )

            # save the file path for logging
            defn["_sourcefile"] = relpath

            if "ignore" in defn and "ignorefile" in defn:
                raise errors.MultipleIgnoreError(
                    'Image "%s" has both "ignore" AND "ignorefile" fields.' % imagename
                    + " At most ONE of these should be defined"
                )

            if "secret_files" in defn and not defn.get("squash", True):
                raise errors.ParsingFailure(
                    "Step '%s' defines secret_files, so 'squash' cannot be set to 'false'"
                    % imagename
                )

            if defn.get("secret_files", None) and defn.get("copy_from", False):
                raise errors.ParsingFailure(
                    "`secret_files` currently is not implmemented to handle `copy_from`"
                    " (step %s)" % imagename
                )

            for key in defn:
                if key not in RECOGNIZED_KEYS:
                    raise errors.UnrecognizedKeyError(
                        'Field "%s" in image "%s" in file "%s" not recognized'
                        % (key, imagename, relpath)
                    )

    def generate_build(
        self,
        image,
        targetname,
        rebuilds=None,
        cache_repo="",
        cache_tag="",
        buildargs=None,
        **kwargs,
    ):
        """
        Separate the build into a series of one or more intermediate steps.
        Each specified build directory gets its own step

        Args:
            image (str): name of the image as defined in the dockermake.py file
            targetname (str): name to tag the final built image with
            rebuilds (List[str]): list of image layers to rebuild (i.e., without docker's cache)
            cache_repo (str): repository to get images for caches in builds
            cache_tag (str): tags to use from repository for caches in builds
            buildargs (dict): build-time dockerfile arugments
            **kwargs (dict): extra keyword arguments for the BuildTarget object
        """
<<<<<<< HEAD
        from_image = self.get_external_base_image(image, buildargs=buildargs)
=======
        build_uuid = str(uuid.uuid4())
        from_image = self.get_external_base_image(image)
>>>>>>> 6d8ee501
        if cache_repo or cache_tag:
            cache_from = utils.generate_name(image, cache_repo, cache_tag)
        else:
            cache_from = None
        if from_image is None:
            raise errors.NoBaseError("No base image found in %s's dependencies" % image)
        if isinstance(from_image, ExternalDockerfile):
            build_first = from_image
            base_image = from_image.tag
        else:
            base_image = from_image
            build_first = None
        build_steps = []
        istep = 0
        sourceimages = set()
        if rebuilds is None:
            rebuilds = []
        else:
            rebuilds = set(rebuilds)

        for base_name in self.sort_dependencies(image):
            istep += 1
            buildname = self._generate_stepname(istep, image, build_uuid)
            secret_files = self.ymldefs[base_name].get("secret_files", None)
            squash = self.ymldefs[base_name].get("squash", bool(secret_files))
            build_steps.append(
                dockermake.step.BuildStep(
                    base_name,
                    base_image,
                    self.ymldefs[base_name],
                    buildname,
                    bust_cache=base_name in rebuilds,
                    build_first=build_first,
                    cache_from=cache_from,
                    buildargs=buildargs,
                    squash=squash,
                    secret_files=secret_files,
                )
            )

            base_image = buildname
            build_first = None

            for sourceimage, files in (
                self.ymldefs[base_name].get("copy_from", {}).items()
            ):
                sourceimages.add(sourceimage)
                for sourcepath, destpath in files.items():
                    istep += 1
                    buildname = self._generate_stepname(istep, image, build_uuid)
                    build_steps.append(
                        dockermake.step.FileCopyStep(
                            sourceimage,
                            sourcepath,
                            destpath,
                            base_name,
                            base_image,
                            self.ymldefs[base_name],
                            buildname,
                            bust_cache=base_name in rebuilds,
                            build_first=build_first,
                            cache_from=cache_from,
                        )
                    )
                    base_image = buildname

<<<<<<< HEAD
        sourcebuilds = [self.generate_build(img,
                                            img,
                                            cache_repo=cache_repo,
                                            cache_tag=cache_tag,
                                            buildargs=buildargs,
                                            **kwargs)
                        for img in sourceimages]

        return builds.BuildTarget(imagename=image,
                                  targetname=targetname,
                                  steps=build_steps,
                                  sourcebuilds=sourcebuilds,
                                  from_image=from_image,
                                  **kwargs)
=======
        sourcebuilds = [
            self.generate_build(
                img, img, cache_repo=cache_repo, cache_tag=cache_tag, **kwargs
            )
            for img in sourceimages
        ]

        return builds.BuildTarget(
            imagename=image,
            targetname=targetname,
            steps=build_steps,
            sourcebuilds=sourcebuilds,
            from_image=from_image,
            **kwargs,
        )

    def _generate_stepname(self, istep, image, build_uuid):
        return f"{istep}.{image}.dmk:{build_uuid}"
>>>>>>> 6d8ee501

    def sort_dependencies(self, image, dependencies=None):
        """
        Topologically sort the docker commands by their requirements

        Note:
            Circular "requires" dependencies are assumed to have already been checked in
            get_external_base_image, they are not checked here

        Args:
           image (str): process this docker image's dependencies
           dependencies (OrderedDict): running cache of sorted dependencies (ordered dict)

        Returns:
            List[str]: list of dependencies a topologically-sorted build order
        """
        if dependencies is None:
            dependencies = (
                OrderedDict()
            )  # using this as an ordered set - not storing any values

        if image in dependencies:
            return

        requires = self.ymldefs[image].get("requires", [])

        for dep in requires:
            self.sort_dependencies(dep, dependencies)

        dependencies[image] = None
        return dependencies.keys()

    def get_external_base_image(self, image, stack=None, buildargs=None):
        """ Makes sure that this image has exactly one unique external base image
        """
        if stack is None:
            stack = list()

        mydef = self.ymldefs[image]

        if image in stack:
            stack.append(image)
            raise errors.CircularDependencyError(
                "Circular dependency found:\n" + "->".join(stack)
            )
        stack.append(image)

        # Deal with FROM and FROM_DOCKERFILE fields
        if "FROM" in mydef and "FROM_DOCKERFILE" in mydef:
            raise errors.MultipleBaseError(
<<<<<<< HEAD
                    'ERROR: Image "%s" has both a "FROM" and a "FROM_DOCKERFILE" field.' % image +
                    '       It should have at most ONE of these fields.')
        if 'FROM' in mydef:
            try:
                template = jinja2.Template(mydef['FROM'])
                externalbase = template.render(buildargs if buildargs else {})
            except Exception:
                raise errors.BuildError('FROM statement "%s" is invalid' % mydef.get('FROM'))
        elif 'FROM_DOCKERFILE' in mydef:
            path = mydef['FROM_DOCKERFILE']
=======
                'ERROR: Image "%s" has both a "FROM" and a "FROM_DOCKERFILE" field.'
                % image
                + "       It should have at most ONE of these fields."
            )
        if "FROM" in mydef:
            externalbase = mydef["FROM"]
        elif "FROM_DOCKERFILE" in mydef:
            path = mydef["FROM_DOCKERFILE"]
>>>>>>> 6d8ee501
            if path not in self._external_dockerfiles:
                self._external_dockerfiles[path] = ExternalDockerfile(path)
            externalbase = self._external_dockerfiles[path]
        else:
            externalbase = None

        requires = mydef.get("requires", [])
        if not isinstance(requires, list):
            raise errors.InvalidRequiresList(
                'Requirements for image "%s" are not a list' % image
            )

        for base in requires:
            try:
                otherexternal = self.get_external_base_image(base, stack, buildargs=buildargs)
            except ValueError:
                continue

            if externalbase is None:
                externalbase = otherexternal
            elif otherexternal is None:
                continue
            elif externalbase != otherexternal:
                raise errors.ConflictingBaseError(
                    'Multiple external dependencies: definition "%s" depends on:\n'
                    % image
                    + "  %s (FROM: %s), and\n" % (image, externalbase)
                    + "  %s (FROM: %s)." % (base, otherexternal)
                )

        assert stack.pop() == image
        return externalbase


class ExternalDockerfile(object):
    def __init__(self, path):
        self.path = path
        self.built = False
        self.tag = uuid.uuid4()

    def __str__(self):
        return "Dockerfile at %s" % self.path

    def __eq__(self, other):
        if not isinstance(other, self.__class__):
            return False
        else:
            return self.path == other.path


def _get_abspath(pathroot, relpath):
    path = os.path.expanduser(pathroot)
    buildpath = os.path.expanduser(relpath)

    if not os.path.isabs(buildpath):
        buildpath = os.path.join(os.path.abspath(path), buildpath)

    return buildpath<|MERGE_RESOLUTION|>--- conflicted
+++ resolved
@@ -20,11 +20,8 @@
 from collections import OrderedDict
 import yaml
 import uuid
-<<<<<<< HEAD
 import jinja2
 from future.utils import iteritems
-=======
->>>>>>> 6d8ee501
 
 import dockermake.step
 from . import builds
@@ -72,13 +69,8 @@
                 "Circular _SOURCES_ in %s" % self.makefile_path
             )
         self._sources.add(fname)
-<<<<<<< HEAD
-        with open(fname, 'r') as yaml_file:
+        with open(fname, "r") as yaml_file:
             yamldefs = yaml.load(yaml_file, Loader=yaml.FullLoader)
-=======
-        with open(fname, "r") as yaml_file:
-            yamldefs = yaml.safe_load(yaml_file)
->>>>>>> 6d8ee501
         self._check_yaml_and_paths(filename, yamldefs)
 
         # Recursively read all steps in included files from the _SOURCES_ field and
@@ -189,12 +181,8 @@
             buildargs (dict): build-time dockerfile arugments
             **kwargs (dict): extra keyword arguments for the BuildTarget object
         """
-<<<<<<< HEAD
+        build_uuid = str(uuid.uuid4())
         from_image = self.get_external_base_image(image, buildargs=buildargs)
-=======
-        build_uuid = str(uuid.uuid4())
-        from_image = self.get_external_base_image(image)
->>>>>>> 6d8ee501
         if cache_repo or cache_tag:
             cache_from = utils.generate_name(image, cache_repo, cache_tag)
         else:
@@ -261,7 +249,6 @@
                     )
                     base_image = buildname
 
-<<<<<<< HEAD
         sourcebuilds = [self.generate_build(img,
                                             img,
                                             cache_repo=cache_repo,
@@ -276,26 +263,9 @@
                                   sourcebuilds=sourcebuilds,
                                   from_image=from_image,
                                   **kwargs)
-=======
-        sourcebuilds = [
-            self.generate_build(
-                img, img, cache_repo=cache_repo, cache_tag=cache_tag, **kwargs
-            )
-            for img in sourceimages
-        ]
-
-        return builds.BuildTarget(
-            imagename=image,
-            targetname=targetname,
-            steps=build_steps,
-            sourcebuilds=sourcebuilds,
-            from_image=from_image,
-            **kwargs,
-        )
 
     def _generate_stepname(self, istep, image, build_uuid):
         return f"{istep}.{image}.dmk:{build_uuid}"
->>>>>>> 6d8ee501
 
     def sort_dependencies(self, image, dependencies=None):
         """
@@ -346,7 +316,6 @@
         # Deal with FROM and FROM_DOCKERFILE fields
         if "FROM" in mydef and "FROM_DOCKERFILE" in mydef:
             raise errors.MultipleBaseError(
-<<<<<<< HEAD
                     'ERROR: Image "%s" has both a "FROM" and a "FROM_DOCKERFILE" field.' % image +
                     '       It should have at most ONE of these fields.')
         if 'FROM' in mydef:
@@ -357,16 +326,6 @@
                 raise errors.BuildError('FROM statement "%s" is invalid' % mydef.get('FROM'))
         elif 'FROM_DOCKERFILE' in mydef:
             path = mydef['FROM_DOCKERFILE']
-=======
-                'ERROR: Image "%s" has both a "FROM" and a "FROM_DOCKERFILE" field.'
-                % image
-                + "       It should have at most ONE of these fields."
-            )
-        if "FROM" in mydef:
-            externalbase = mydef["FROM"]
-        elif "FROM_DOCKERFILE" in mydef:
-            path = mydef["FROM_DOCKERFILE"]
->>>>>>> 6d8ee501
             if path not in self._external_dockerfiles:
                 self._external_dockerfiles[path] = ExternalDockerfile(path)
             externalbase = self._external_dockerfiles[path]
