# Copyright 2015-2017 Autodesk Inc.
#
# Licensed under the Apache License, Version 2.0 (the "License");
# you may not use this file except in compliance with the License.
# You may obtain a copy of the License at
#
#     http://www.apache.org/licenses/LICENSE-2.0
#
# Unless required by applicable law or agreed to in writing, software
# distributed under the License is distributed on an "AS IS" BASIS,
# WITHOUT WARRANTIES OR CONDITIONS OF ANY KIND, either express or implied.
# See the License for the specific language governing permissions and
# limitations under the License.

from __future__ import print_function

import docker.errors
from builtins import object
from termcolor import cprint

import os
import tempfile
import shutil

from . import utils
from . import errors

TMPDIR = tempfile.gettempdir()
BUILD_CACHEDIR = os.path.join(TMPDIR, "dmk_cache")
BUILD_TEMPDIR = os.path.join(TMPDIR, "dmk_download")


def clear_copy_cache():
    for path in (BUILD_CACHEDIR, BUILD_TEMPDIR):
        if os.path.exists(path):
            assert os.path.isdir(path), "'%s' is not a directory!"
            cprint("Removing docker-make cache %s" % path, "yellow")
            shutil.rmtree(path)
        else:
            cprint("Cache directory %s does not exist." % path, "red")


class StagedFile(object):
    """ Tracks a file or directory that will be built in one image, then copied into others

    Args:
        sourceimage (str): name of the image to copy from
        sourcepath (str): path in the source image
        destpath (str): path in the target image
        cache_from (str or list): use this(these) image(s) to resolve build cache
    """
<<<<<<< HEAD
    def __init__(self, sourceimage, sourcepath, destpath, buildargs=None, cache_from=None):
=======

    def __init__(self, sourceimage, sourcepath, destpath, cache_from=None):
>>>>>>> 6d8ee501
        self.sourceimage = sourceimage
        self.sourcepath = sourcepath
        self.destpath = destpath
        self.buildargs = buildargs if buildargs else {}
        self._sourceobj = None
        self._cachedir = None
        self.cache_from = cache_from

    def stage(self, startimage, newimage):
        """ Copies the file from source to target

        Args:
            startimage (str): name of the image to stage these files into
            newimage (str): name of the created image
        """
        client = utils.get_client()
        cprint(
            '  Copying file from "%s:/%s" \n                 to "%s://%s/"'
            % (self.sourceimage, self.sourcepath, startimage, self.destpath),
            "blue",
        )

        # copy build artifacts from the container if necessary
        cachedir = self._setcache(client)
        cacherelpath = os.path.relpath(cachedir, TMPDIR)

        # if cached file doesn't exist (presumably purged by OS), trigger it to be recreated
        if os.path.exists(cachedir) and not os.path.exists(
            os.path.join(cachedir, "content.tar")
        ):
            shutil.rmtree(cachedir)

        if not os.path.exists(cachedir):
            print(" * Creating cache at %s" % cacherelpath)
            container = client.containers.create(self.sourceimage)
            try:
                tarfile_stream, tarfile_stats = container.get_archive(self.sourcepath)
            except docker.errors.NotFound:
                raise errors.MissingFileError(
                    'Cannot copy file "%s" from image "%s" - it does not exist!'
                    % (self.sourcepath, self.sourceimage)
                )

            # write files to disk (would be nice to stream them, haven't gotten it to work)
            tempdir = tempfile.mkdtemp(dir=BUILD_TEMPDIR)
            with open(os.path.join(tempdir, "content.tar"), "wb") as localfile:
                for chunk in tarfile_stream:
                    localfile.write(chunk)
            os.mkdir(cachedir)
            os.rename(tempdir, cachedir)
        else:
            print("  Using cached files from %s" % cacherelpath)

        # write Dockerfile for the new image and then build it
        dockerfile = "FROM %s\nADD content.tar %s" % (startimage, self.destpath)
        with open(os.path.join(cachedir, "Dockerfile"), "w") as df:
            df.write(dockerfile)

<<<<<<< HEAD
        buildargs = dict(path=cachedir,
                         tag=newimage,
                         buildargs=self.buildargs,
                         decode=True)
=======
        buildargs = dict(path=cachedir, tag=newimage, decode=True)
>>>>>>> 6d8ee501
        utils.set_build_cachefrom(self.cache_from, buildargs, client)

        # Build and show logs
        stream = client.api.build(**buildargs)
        try:
            utils.stream_docker_logs(stream, newimage)
        except ValueError as e:
            raise errors.BuildError(dockerfile, e.args[0], build_args=buildargs)

    def _setcache(self, client):
        if self._sourceobj is None:  # get image and set up cache if necessary

            self._sourceobj = client.images.get(self.sourceimage)

            if not os.path.exists(BUILD_CACHEDIR):
                os.mkdir(BUILD_CACHEDIR)

            if not os.path.exists(BUILD_TEMPDIR):
                os.mkdir(BUILD_TEMPDIR)

            image_cachedir = os.path.join(
                BUILD_CACHEDIR, self._sourceobj.id.replace("sha256:", "")
            )
            if not os.path.exists(image_cachedir):
                os.mkdir(image_cachedir)

            self._cachedir = os.path.join(
                image_cachedir, self.sourcepath.replace("/", "_-")
            )
            return self._cachedir

        else:  # make sure image ID hasn't changed
            assert self._sourceobj.id == client.images.get(self.sourceimage)
            return self._cachedir<|MERGE_RESOLUTION|>--- conflicted
+++ resolved
@@ -49,12 +49,8 @@
         destpath (str): path in the target image
         cache_from (str or list): use this(these) image(s) to resolve build cache
     """
-<<<<<<< HEAD
     def __init__(self, sourceimage, sourcepath, destpath, buildargs=None, cache_from=None):
-=======
 
-    def __init__(self, sourceimage, sourcepath, destpath, cache_from=None):
->>>>>>> 6d8ee501
         self.sourceimage = sourceimage
         self.sourcepath = sourcepath
         self.destpath = destpath
@@ -113,14 +109,10 @@
         with open(os.path.join(cachedir, "Dockerfile"), "w") as df:
             df.write(dockerfile)
 
-<<<<<<< HEAD
         buildargs = dict(path=cachedir,
                          tag=newimage,
                          buildargs=self.buildargs,
                          decode=True)
-=======
-        buildargs = dict(path=cachedir, tag=newimage, decode=True)
->>>>>>> 6d8ee501
         utils.set_build_cachefrom(self.cache_from, buildargs, client)
 
         # Build and show logs
