--- conflicted
+++ resolved
@@ -55,8 +55,7 @@
                            ])
 
 
-<<<<<<< HEAD
-=======
+
 def test_push_dockerhub_with_login():
     customtag = str(uuid.uuid1())
     if 'DOCKERUSER' not in os.environ or 'DOCKERTOKEN' not in os.environ:
@@ -76,7 +75,6 @@
                            'docker.io/avirshup/docker-make-test-push:testimage-%s' % customtag
                            ])
 
->>>>>>> 4d1e3347
 def test_example_build():
     subprocess.check_call(
         "docker-make final --repo myrepo --tag mytag".split(),
